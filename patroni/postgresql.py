import logging
import errno
import os
import psycopg2
import psutil
import re
import shlex
import shutil
import signal
import subprocess
import tempfile
import time

from collections import defaultdict
from contextlib import contextmanager
from patroni import call_self
from patroni.callback_executor import CallbackExecutor
from patroni.exceptions import PostgresConnectionException
from patroni.utils import compare_values, parse_bool, parse_int, Retry, RetryFailedError, polling_loop, null_context
from six import string_types
from six.moves.urllib.parse import quote_plus
from threading import current_thread, Lock, Event

logger = logging.getLogger(__name__)

ACTION_ON_START = "on_start"
ACTION_ON_STOP = "on_stop"
ACTION_ON_RESTART = "on_restart"
ACTION_ON_RELOAD = "on_reload"
ACTION_ON_ROLE_CHANGE = "on_role_change"

STATE_RUNNING = 'running'
STATE_REJECT = 'rejecting connections'
STATE_NO_RESPONSE = 'not responding'
STATE_UNKNOWN = 'unknown'

STOP_SIGNALS = {
    'smart': signal.SIGTERM,
    'fast': signal.SIGINT,
    'immediate': signal.SIGQUIT,
}
STOP_POLLING_INTERVAL = 1
REWIND_STATUS = type('Enum', (), {'INITIAL': 0, 'CHECK': 1, 'NEED': 2, 'NOT_NEED': 3, 'SUCCESS': 4, 'FAILED': 5})


def slot_name_from_member_name(member_name):
    """Translate member name to valid PostgreSQL slot name.

    PostgreSQL replication slot names must be valid PostgreSQL names. This function maps the wider space of
    member names to valid PostgreSQL names. Names are lowercased, dashes and periods common in hostnames
    are replaced with underscores, other characters are encoded as their unicode codepoint. Name is truncated
    to 64 characters. Multiple different member names may map to a single slot name."""

    def replace_char(match):
        c = match.group(0)
        return '_' if c in '-.' else "u{:04d}".format(ord(c))

    slot_name = re.sub('[^a-z0-9_]', replace_char, member_name.lower())
    return slot_name[0:64]


class Postgresql(object):

    # List of parameters which must be always passed to postmaster as command line options
    # to make it not possible to change them with 'ALTER SYSTEM'.
    # Some of these parameters have sane default value assigned and Patroni doesn't allow
    # to decrease this value. E.g. 'wal_level' can't be lower then 'hot_standby' and so on.
    # These parameters could be changed only globally, i.e. via DCS.
    # P.S. 'listen_addresses' and 'port' are added here just for convenience, to mark them
    # as a parameters which should always be passed through command line.
    #
    # Format:
    #  key - parameter name
    #  value - tuple(default_value, check_function, min_version)
    #    default_value -- some sane default value
    #    check_function -- if the new value is not correct must return `!False`
    #    min_version -- major version of PostgreSQL when parameter was introduced
    CMDLINE_OPTIONS = {
        'listen_addresses': (None, lambda _: False, 90100),
        'port': (None, lambda _: False, 90100),
        'cluster_name': (None, lambda _: False, 90500),
        'wal_level': ('hot_standby', lambda v: v.lower() in ('hot_standby', 'replica', 'logical'), 90100),
        'hot_standby': ('on', lambda _: False, 90100),
        'max_connections': (100, lambda v: int(v) >= 100, 90100),
        'max_wal_senders': (5, lambda v: int(v) >= 5, 90100),
        'wal_keep_segments': (8, lambda v: int(v) >= 8, 90100),
        'max_prepared_transactions': (0, lambda v: int(v) >= 0, 90100),
        'max_locks_per_transaction': (64, lambda v: int(v) >= 64, 90100),
        'track_commit_timestamp': ('off', lambda v: parse_bool(v) is not None, 90500),
        'max_replication_slots': (5, lambda v: int(v) >= 5, 90400),
        'max_worker_processes': (8, lambda v: int(v) >= 8, 90400),
        'wal_log_hints': ('on', lambda _: False, 90400)
    }

    def __init__(self, config):
        self.config = config
        self.name = config['name']
        self.scope = config['scope']
        self._bin_dir = config.get('bin_dir') or ''
        self._database = config.get('database', 'postgres')
        self._data_dir = config['data_dir']
        self._pending_restart = False
        self.__thread_ident = current_thread().ident

        self._version_file = os.path.join(self._data_dir, 'PG_VERSION')
        self._synchronous_standby_names = None
        self._configure_server_parameters()

        self._connect_address = config.get('connect_address')
        self._superuser = config['authentication'].get('superuser', {})
        self.resolve_connection_addresses()

        self._rewind_state = REWIND_STATUS.INITIAL
        self._use_slots = config.get('use_slots', True)
        self._schedule_load_slots = self.use_slots

        self._pgpass = config.get('pgpass') or os.path.join(os.path.expanduser('~'), 'pgpass')
        self._callback_executor = CallbackExecutor()
        self.__cb_called = False
        self.__cb_pending = None
        config_base_name = config.get('config_base_name', 'postgresql')
        self._postgresql_conf = os.path.join(self._data_dir, config_base_name + '.conf')
        self._postgresql_base_conf_name = config_base_name + '.base.conf'
        self._postgresql_base_conf = os.path.join(self._data_dir, self._postgresql_base_conf_name)
        self._recovery_conf = os.path.join(self._data_dir, 'recovery.conf')
        self._postmaster_pid = os.path.join(self._data_dir, 'postmaster.pid')
        self._trigger_file = config.get('recovery_conf', {}).get('trigger_file') or 'promote'
        self._trigger_file = os.path.abspath(os.path.join(self._data_dir, self._trigger_file))

        self._connection_lock = Lock()
        self._connection = None
        self._cursor_holder = None
        self._sysid = None
        self._replication_slots = []  # list of already existing replication slots
        self.retry = Retry(max_tries=-1, deadline=config['retry_timeout']/2.0, max_delay=1,
                           retry_exceptions=PostgresConnectionException)

        # Retry 'pg_is_in_recovery()' only once
        self._is_leader_retry = Retry(max_tries=1, deadline=config['retry_timeout']/2.0, max_delay=1,
                                      retry_exceptions=PostgresConnectionException)

        self._state_lock = Lock()
        self.set_state('stopped')
        self._role_lock = Lock()
        self.set_role(self.get_postgres_role_from_data_directory())

        self._state_entry_timestamp = None

        # This event is set to true when no backends are running. Could be set in parallel by
        # multiple processes, like when demote is racing with async restart. Needs to be cleared
        # before invoking stop if wait for this event is desired.
        self.stop_safepoint_reached = Event()
        self.stop_safepoint_reached.set()

        if self.is_running():
            self.set_state('running')
            self.set_role('master' if self.is_leader() else 'replica')
            self._write_postgresql_conf()  # we are "joining" already running postgres
            if self._replace_pg_hba():
                self.reload()

    @property
    def _configuration_to_save(self):
        configuration = [self._postgresql_conf]
        if 'custom_conf' not in self.config:
            configuration.append(self._postgresql_base_conf)
        if not self.config['parameters'].get('hba_file'):
            configuration.append(os.path.join(self._data_dir, 'pg_hba.conf'))
        return configuration

    @property
    def use_slots(self):
        return self._use_slots and self._major_version >= 90400

    @property
    def _replication(self):
        return self.config['authentication']['replication']

    @property
    def callback(self):
        return self.config.get('callbacks') or {}

    @staticmethod
    def _wal_name(version):
        return 'wal' if version >= 100000 else 'xlog'

    @property
    def wal_name(self):
        return self._wal_name(self._major_version)

    @property
    def lsn_name(self):
        return 'lsn' if self._major_version >= 100000 else 'location'

    def _version_file_exists(self):
        return not self.data_directory_empty() and os.path.isfile(self._version_file)

    def get_major_version(self):
        if self._version_file_exists():
            try:
                with open(self._version_file) as f:
                    return self.postgres_major_version_to_int(f.read().strip())
            except Exception:
                logger.exception('Failed to read PG_VERSION from %s', self._data_dir)
        return 0

    def get_server_parameters(self, config):
        parameters = config['parameters'].copy()
        listen_addresses, port = (config['listen'] + ':5432').split(':')[:2]
        parameters.update({'cluster_name': self.scope, 'listen_addresses': listen_addresses, 'port': port})
        if config.get('synchronous_mode', False):
            if self._synchronous_standby_names is None:
                if config.get('synchronous_mode_strict', False):
                    parameters['synchronous_standby_names'] = '*'
                else:
                    parameters.pop('synchronous_standby_names', None)
            else:
                parameters['synchronous_standby_names'] = self._synchronous_standby_names
        if self._major_version >= 90600 and parameters['wal_level'] == 'hot_standby':
            parameters['wal_level'] = 'replica'
        return {k: v for k, v in parameters.items() if not self._major_version or
                self._major_version >= self.CMDLINE_OPTIONS.get(k, (0, 1, 90100))[2]}

    def resolve_connection_addresses(self):
        port = self._server_parameters['port']
        tcp_local_address = self._get_tcp_local_address()

        local_address = {'port': port}
        if self.config.get('use_unix_socket'):
            unix_socket_directories = self._server_parameters.get('unix_socket_directories')
            if unix_socket_directories is not None:
                # fallback to tcp if unix_socket_directories is set, but there are no sutable values
                local_address['host'] = self._get_unix_local_address(unix_socket_directories) or tcp_local_address

            # if unix_socket_directories is not specified, but use_unix_socket is set to true - do our best
            # to use default value, i.e. don't specify a host neither in connection url nor arguments
        else:
            local_address['host'] = tcp_local_address

        self._local_address = local_address
        self._local_replication_address = {'host': tcp_local_address, 'port': port}

        self.connection_string = 'postgres://{0}/{1}'.format(
            self._connect_address or tcp_local_address + ':' + port, self._database)

    def _pgcommand(self, cmd):
        """Returns path to the specified PostgreSQL command"""
        return os.path.join(self._bin_dir, cmd)

    def pg_ctl(self, cmd, *args, **kwargs):
        """Builds and executes pg_ctl command

        :returns: `!True` when return_code == 0, otherwise `!False`"""

        pg_ctl = [self._pgcommand('pg_ctl'), cmd]
        return subprocess.call(pg_ctl + ['-D', self._data_dir] + list(args), **kwargs) == 0

    def pg_isready(self):
        """Runs pg_isready to see if PostgreSQL is accepting connections.

        :returns: 'ok' if PostgreSQL is up, 'reject' if starting up, 'no_resopnse' if not up."""

        cmd = [self._pgcommand('pg_isready'), '-p', self._local_address['port'], '-d', self._database]

        # Host is not set if we are connecting via default unix socket
        if 'host' in self._local_address:
            cmd.extend(['-h', self._local_address['host']])

        # We only need the username because pg_isready does not try to authenticate
        if 'username' in self._superuser:
            cmd.extend(['-U', self._superuser['username']])

        ret = subprocess.call(cmd)
        return_codes = {0: STATE_RUNNING,
                        1: STATE_REJECT,
                        2: STATE_NO_RESPONSE,
                        3: STATE_UNKNOWN}
        return return_codes.get(ret, STATE_UNKNOWN)

    def reload_config(self, config):
        self._superuser = config['authentication'].get('superuser', {})
        server_parameters = self.get_server_parameters(config)

        conf_changed = hba_changed = local_connection_address_changed = pending_restart = False
        if self.state == 'running':
            changes = {p: v for p, v in server_parameters.items() if '.' not in p}
            changes.update({p: None for p, v in self._server_parameters.items() if not ('.' in p or p in changes)})
            if changes:
                if 'wal_segment_size' not in changes:
                    changes['wal_segment_size'] = '16384kB'
                # XXX: query can raise an exception
                for r in self.query("""SELECT name, setting, unit, vartype, context
                                         FROM pg_settings
                                        WHERE name IN (""" + ', '.join(['%s'] * len(changes)) + """)
                                        ORDER BY 1 DESC""", *(list(changes.keys()))):
                    if r[4] == 'internal':
                        if r[0] == 'wal_segment_size':
                            server_parameters.pop(r[0], None)
                            wal_segment_size = parse_int(r[2], 'kB')
                            if wal_segment_size is not None:
                                changes['wal_segment_size'] = '{0}kB'.format(int(r[1]) * wal_segment_size)
                    elif r[0] in changes:
                        unit = changes['wal_segment_size'] if r[0] in ('min_wal_size', 'max_wal_size') else r[2]
                        new_value = changes.pop(r[0])
                        if new_value is None or not compare_values(r[3], unit, r[1], new_value):
                            if r[4] == 'postmaster':
                                pending_restart = True
                                if config.get('use_unix_socket') and r[0] == 'unix_socket_directories'\
                                        or r[0] in ('listen_addresses', 'port'):
                                    local_connection_address_changed = True
                            else:
                                conf_changed = True
                for param in changes:
                    if param in server_parameters:
                        logger.warning('Removing invalid parameter `%s` from postgresql.parameters', param)
                        server_parameters.pop(param)

            # Check that user-defined-paramters have changed (parameters with period in name)
            if not conf_changed:
                for p, v in server_parameters.items():
                    if '.' in p and (p not in self._server_parameters or str(v) != str(self._server_parameters[p])):
                        conf_changed = True
                        break
                if not conf_changed:
                    for p, v in self._server_parameters.items():
                        if '.' in p and (p not in server_parameters or str(v) != str(server_parameters[p])):
                            conf_changed = True
                            break

            if not config['parameters'].get('hba_file') and config.get('pg_hba'):
                hba_changed = self.config.get('pg_hba', []) != config['pg_hba']

        self.config = config
        self._pending_restart = pending_restart
        self._server_parameters = server_parameters
        self._connect_address = config.get('connect_address')

        if not local_connection_address_changed:
            self.resolve_connection_addresses()

        if conf_changed:
            self._write_postgresql_conf()

        if hba_changed:
            self._replace_pg_hba()

        if conf_changed or hba_changed:
            self.reload()

        self._is_leader_retry.deadline = self.retry.deadline = config['retry_timeout']/2.0

    @property
    def pending_restart(self):
        return self._pending_restart

    @staticmethod
    def configuration_allows_rewind(data):
        return data.get('wal_log_hints setting', 'off') == 'on' \
            or data.get('Data page checksum version', '0') != '0'

    @property
    def can_rewind(self):
        """ check if pg_rewind executable is there and that pg_controldata indicates
            we have either wal_log_hints or checksums turned on
        """
        # low-hanging fruit: check if pg_rewind configuration is there
        if not (self.config.get('use_pg_rewind') and all(self._superuser.get(n) for n in ('username', 'password'))):
            return False

        cmd = [self._pgcommand('pg_rewind'), '--help']
        try:
            ret = subprocess.call(cmd, stdout=open(os.devnull, 'w'), stderr=subprocess.STDOUT)
            if ret != 0:  # pg_rewind is not there, close up the shop and go home
                return False
        except OSError:
            return False
        return self.configuration_allows_rewind(self.controldata())

    @property
    def sysid(self):
        if not self._sysid:
            data = self.controldata()
            self._sysid = data.get('Database system identifier', "")
        return self._sysid

    @staticmethod
    def _get_unix_local_address(unix_socket_directories):
        for d in unix_socket_directories.split(','):
            d = d.strip()
            if d.startswith('/'):  # Only absolute path can be used to connect via unix-socket
                return d
        return ''

    def _get_tcp_local_address(self):
        listen_addresses = self._server_parameters['listen_addresses'].split(',')

        for la in listen_addresses:
            if la.strip().lower() in ('*', '0.0.0.0', '127.0.0.1', 'localhost'):  # we are listening on '*' or localhost
                return 'localhost'  # connection via localhost is preferred
        return listen_addresses[0].strip()  # can't use localhost, take first address from listen_addresses

    def get_postgres_role_from_data_directory(self):
        if self.data_directory_empty():
            return 'uninitialized'
        elif os.path.exists(self._recovery_conf):
            return 'replica'
        else:
            return 'master'

    @property
    def _local_connect_kwargs(self):
        ret = self._local_address.copy()
        ret.update({'database': self._database,
                    'fallback_application_name': 'Patroni',
                    'connect_timeout': 3,
                    'options': '-c statement_timeout=2000'})
        if 'username' in self._superuser:
            ret['user'] = self._superuser['username']
        if 'password' in self._superuser:
            ret['password'] = self._superuser['password']
        return ret

    def connection(self):
        with self._connection_lock:
            if not self._connection or self._connection.closed != 0:
                self._connection = psycopg2.connect(**self._local_connect_kwargs)
                self._connection.autocommit = True
                self.server_version = self._connection.server_version
        return self._connection

    def _cursor(self):
        if not self._cursor_holder or self._cursor_holder.closed or self._cursor_holder.connection.closed != 0:
            logger.info("establishing a new patroni connection to the postgres cluster")
            self._cursor_holder = self.connection().cursor()
        return self._cursor_holder

    def close_connection(self):
        if self._connection and self._connection.closed == 0:
            self._connection.close()
            logger.info("closed patroni connection to the postgresql cluster")
        self._cursor_holder = self._connection = None

    def _query(self, sql, *params):
        """We are always using the same cursor, therefore this method is not thread-safe!!!
        You can call it from different threads only if you are holding explicit `AsyncExecutor` lock,
        because the main thread is always holding this lock when running HA cycle."""
        cursor = None
        try:
            cursor = self._cursor()
            cursor.execute(sql, params)
            return cursor
        except psycopg2.Error as e:
            if cursor and cursor.connection.closed == 0:
                # When connected via unix socket, psycopg2 can't recoginze 'connection lost'
                # and leaves `_cursor_holder.connection.closed == 0`, but psycopg2.OperationalError
                # is still raised (what is correct). It doesn't make sense to continiue with existing
                # connection and we will close it, to avoid its reuse by the `_cursor` method.
                if isinstance(e, psycopg2.OperationalError):
                    self.close_connection()
                else:
                    raise e
            if self.state == 'restarting':
                raise RetryFailedError('cluster is being restarted')
            raise PostgresConnectionException('connection problems')

    def query(self, sql, *params):
        try:
            return self.retry(self._query, sql, *params)
        except RetryFailedError as e:
            raise PostgresConnectionException(str(e))

    def data_directory_empty(self):
        return not os.path.exists(self._data_dir) or os.listdir(self._data_dir) == []

    @staticmethod
    def initdb_allowed_option(name):
        if name in ['pgdata', 'nosync', 'pwfile', 'sync-only']:
            raise Exception('{0} option for initdb is not allowed'.format(name))
        return True

    def get_initdb_options(self, config):
        options = []
        for o in config:
            if isinstance(o, string_types) and self.initdb_allowed_option(o):
                options.append('--{0}'.format(o))
            elif isinstance(o, dict):
                keys = list(o.keys())
                if len(keys) != 1 or not isinstance(keys[0], string_types) or not self.initdb_allowed_option(keys[0]):
                    raise Exception('Invalid option: {0}'.format(o))
                options.append('--{0}={1}'.format(keys[0], o[keys[0]]))
            else:
                raise Exception('Unknown type of initdb option: {0}'.format(o))
        return options

    def _initdb(self, config):
        self.set_state('initalizing new cluster')
        options = self.get_initdb_options(config.get('initdb') or [])
        pwfile = None

        if self._superuser:
            if 'username' in self._superuser:
                options.append('--username={0}'.format(self._superuser['username']))
            if 'password' in self._superuser:
                (fd, pwfile) = tempfile.mkstemp()
                os.write(fd, self._superuser['password'].encode('utf-8'))
                os.close(fd)
                options.append('--pwfile={0}'.format(pwfile))
        options = ['-o', ' '.join(options)] if options else []

        ret = self.pg_ctl('initdb', *options)
        if pwfile:
            os.remove(pwfile)
        if ret:
<<<<<<< HEAD
            self.write_pg_hba(config.get('pg_hba', []))
=======
            if not self.config['parameters'].get('hba_file') and not self.config.get('pg_hba'):
                self.write_pg_hba(config.get('pg_hba', []))
            self._major_version = self.get_major_version()
            self._server_parameters = self.get_server_parameters(self.config)
>>>>>>> b576e693
        else:
            self.set_state('initdb failed')
        return ret

    def _custom_bootstrap(self, config):
        params = ['--scope=' + self.scope, '--datadir=' + self._data_dir]
        try:
            logger.info('Running custom bootstrap script: %s', config['command'])
            if subprocess.call(shlex.split(config['command']) + params) != 0:
                self.set_state('custom bootstrap failed')
                return False
        except Exception:
            logger.exception('Exception during custom bootstrap')
            return False

        self.restore_configuration_files()

        if 'recovery_conf' in config:
            self.write_recovery_conf(config['recovery_conf'])
        elif os.path.isfile(self._recovery_conf) or os.path.islink(self._recovery_conf):
            os.unlink(self._recovery_conf)
        return True

    def run_bootstrap_post_init(self, config):
        """
        runs a script after initdb or custom bootstrap script is called and waits until completion.
        """
        cmd = config.get('post_bootstrap') or config.get('post_init')
        if cmd:
            r = self._local_connect_kwargs

            if 'host' in r:
                # '/tmp' => '%2Ftmp' for unix socket path
                host = quote_plus(r['host']) if r['host'].startswith('/') else r['host']
            else:
                host = ''

                # https://www.postgresql.org/docs/current/static/libpq-pgpass.html
                # A host name of localhost matches both TCP (host name localhost) and Unix domain socket
                # (pghost empty or the default socket directory) connections coming from the local machine.
                r['host'] = 'localhost'  # set it to localhost to write into pgpass

            if 'user' in r:
                user = r['user'] + '@'
            else:
                user = ''
                if 'password' in r:
                    import getpass
                    r.setdefault('user', os.environ.get('PGUSER', getpass.getuser()))

            connstring = 'postgres://{0}{1}:{2}/{3}'.format(user, host, r['port'], r['database'])
            env = self.write_pgpass(r) if 'password' in r else None

            try:
                ret = subprocess.call(shlex.split(cmd) + [connstring], env=env)
            except OSError:
                logger.error('post_init script %s failed', cmd)
                return False
            if ret != 0:
                logger.error('post_init script %s returned non-zero code %d', cmd, ret)
                return False
        return True

    def delete_trigger_file(self):
        if os.path.exists(self._trigger_file):
            os.unlink(self._trigger_file)

    def write_pgpass(self, record):
        if 'user' not in record or 'password' not in record:
            return os.environ.copy()

        with open(self._pgpass, 'w') as f:
            os.fchmod(f.fileno(), 0o600)
            f.write('{host}:{port}:*:{user}:{password}\n'.format(**record))

        env = os.environ.copy()
        env['PGPASSFILE'] = self._pgpass
        return env

    def replica_method_can_work_without_replication_connection(self, method):
        return method != 'basebackup' and self.config and self.config.get(method, {}).get('no_master')

    def can_create_replica_without_replication_connection(self):
        """ go through the replication methods to see if there are ones
            that does not require a working replication connection.
        """
        replica_methods = self.config.get('create_replica_method', [])
        return any(self.replica_method_can_work_without_replication_connection(method) for method in replica_methods)

    def create_replica(self, clone_member):
        """
            create the replica according to the replica_method
            defined by the user.  this is a list, so we need to
            loop through all methods the user supplies
        """

        self.set_state('creating replica')
        self._sysid = None

        # get list of replica methods from config.
        # If there is no configuration key, or no value is specified, use basebackup
        replica_methods = self.config.get('create_replica_method') or ['basebackup']

        if clone_member and clone_member.conn_url:
            r = clone_member.conn_kwargs(self._replication)
            connstring = 'postgres://{user}@{host}:{port}/{database}'.format(**r)
            # add the credentials to connect to the replica origin to pgpass.
            env = self.write_pgpass(r)
        else:
            connstring = ''
            env = os.environ.copy()
            # if we don't have any source, leave only replica methods that work without it
            replica_methods = \
                [r for r in replica_methods if self.replica_method_can_work_without_replication_connection(r)]

        # go through them in priority order
        ret = 1
        for replica_method in replica_methods:
            # if the method is basebackup, then use the built-in
            if replica_method == "basebackup":
                ret = self.basebackup(connstring, env)
                if ret == 0:
                    logger.info("replica has been created using basebackup")
                    # if basebackup succeeds, exit with success
                    break
            else:
                if not self.data_directory_empty():
                    self.remove_data_directory()

                cmd = replica_method
                method_config = {}
                # user-defined method; check for configuration
                # not required, actually
                if replica_method in self.config:
                    method_config = self.config[replica_method].copy()
                    # look to see if the user has supplied a full command path
                    # if not, use the method name as the command
                    cmd = method_config.pop('command', cmd)

                # add the default parameters
                method_config.update({"scope": self.scope,
                                      "role": "replica",
                                      "datadir": self._data_dir,
                                      "connstring": connstring})
                params = ["--{0}={1}".format(arg, val) for arg, val in method_config.items()]
                try:
                    # call script with the full set of parameters
                    ret = subprocess.call(shlex.split(cmd) + params, env=env)
                    # if we succeeded, stop
                    if ret == 0:
                        logger.info('replica has been created using %s', replica_method)
                        break
                    else:
                        logger.error('Error creating replica using method %s: %s exited with code=%s',
                                     replica_method, cmd, ret)
                except Exception:
                    logger.exception('Error creating replica using method %s', replica_method)
                    ret = 1

        self.set_state('stopped')
        return ret

    def is_leader(self):
        try:
            return not self._is_leader_retry(self._query, 'SELECT pg_is_in_recovery()').fetchone()[0]
        except RetryFailedError as e:  # SELECT pg_is_in_recovery() failed two times
            if not self.is_starting() and self.pg_isready() == STATE_REJECT:
                self.set_state('starting')
            raise PostgresConnectionException(str(e))

    def is_running(self):
        if not (self._version_file_exists() and os.path.isfile(self._postmaster_pid)):
            # XXX: This is dangerous in case somebody deletes the data directory while PostgreSQL is still running.
            return False
        return self.is_pid_running(self.get_pid())

    def read_pid_file(self):
        """Reads and parses postmaster.pid from the data directory

        :returns dictionary of values if successful, empty dictionary otherwise
        """
        pid_line_names = ['pid', 'data_dir', 'start_time', 'port', 'socket_dir', 'listen_addr', 'shmem_key']
        try:
            with open(self._postmaster_pid) as f:
                return {name: line.rstrip("\n") for name, line in zip(pid_line_names, f)}
        except IOError:
            return {}

    def get_pid(self):
        """Fetches pid value from postmaster.pid using read_pid_file

        :returns pid if successful, 0 if pid file is not present"""
        # TODO: figure out what to do on permission errors
        pid = self.read_pid_file().get('pid', 0)
        try:
            return int(pid)
        except ValueError:
            logger.warning("Garbage pid in postmaster.pid: {0!r}".format(pid))
            return 0

    @staticmethod
    def is_pid_running(pid):
        try:
            if pid < 0:
                pid = -pid
            return pid > 0 and pid != os.getpid() and pid != os.getppid() and (os.kill(pid, 0) or True)
        except Exception:
            return False

    @property
    def cb_called(self):
        return self.__cb_called

    def call_nowait(self, cb_name):
        """ pick a callback command and call it without waiting for it to finish """
        if cb_name in (ACTION_ON_START, ACTION_ON_STOP, ACTION_ON_RESTART, ACTION_ON_ROLE_CHANGE):
            self.__cb_called = True

        if self.callback and cb_name in self.callback:
            cmd = self.callback[cb_name]
            try:
                cmd = shlex.split(self.callback[cb_name]) + [cb_name, self.role, self.scope]
                self._callback_executor.call(cmd)
            except Exception:
                logger.exception('callback %s %s %s %s failed', cmd, cb_name, self.role, self.scope)

    @property
    def role(self):
        with self._role_lock:
            return self._role

    def set_role(self, value):
        with self._role_lock:
            self._role = value

    @property
    def state(self):
        with self._state_lock:
            return self._state

    def set_state(self, value):
        with self._state_lock:
            self._state = value
            self._state_entry_timestamp = time.time()

    def time_in_state(self):
        return time.time() - self._state_entry_timestamp

    def is_starting(self):
        return self.state == 'starting'

    def wait_for_port_open(self, pid, initiated, timeout):
        """Waits until PostgreSQL opens ports."""
        for _ in polling_loop(timeout):
            pid_file = self.read_pid_file()
            if len(pid_file) > 5:
                try:
                    pmpid = int(pid_file['pid'])
                    pmstart = int(pid_file['start_time'])

                    if pmstart >= initiated - 2 and pmpid == pid:
                        isready = self.pg_isready()
                        if isready != STATE_NO_RESPONSE:
                            if isready not in [STATE_REJECT, STATE_RUNNING]:
                                logger.warning("Can't determine PostgreSQL startup status, assuming running")
                            return True
                except ValueError:
                    # Garbage in the pid file
                    pass

            if not self.is_pid_running(pid):
                logger.error('postmaster is not running')
                self.set_state('start failed')
                return False

        logger.warning("Timed out waiting for PostgreSQL to start")
        return False

    def start(self, timeout=None, block_callbacks=False, task=None):
        """Start PostgreSQL

        Waits for postmaster to open ports or terminate so pg_isready can be used to check startup completion
        or failure.

        :returns: True if start was initiated and postmaster ports are open, False if start failed"""
        # make sure we close all connections established against
        # the former node, otherwise, we might get a stalled one
        # after kill -9, which would report incorrect data to
        # patroni.
        self.close_connection()

        if self.is_running():
            logger.error('Cannot start PostgreSQL because one is already running.')
            return True

        if not block_callbacks:
            self.__cb_pending = ACTION_ON_START

        self.set_role(self.get_postgres_role_from_data_directory())

        self.set_state('starting')
        self._pending_restart = False

        self._write_postgresql_conf()
        self._replace_pg_hba()
        self.resolve_connection_addresses()

        opts = {p: self._server_parameters[p] for p in self.CMDLINE_OPTIONS if p in self._server_parameters}
        options = ['--{0}={1}'.format(p, v) for p, v in opts.items()]

        start_initiated = time.time()

        # Unfortunately `pg_ctl start` does not return postmaster pid to us. Without this information
        # it is hard to know the current state of postgres startup, so we had to reimplement pg_ctl start
        # in python. It will start postgres, wait for port to be open and wait until postgres will start
        # accepting connections.
        # Important!!! We can't just start postgres using subprocess.Popen, because in this case it
        # will be our child for the rest of our live and we will have to take care of it (`waitpid`).
        # So we will use the same approach as pg_ctl uses: start a new process, which will start postgres.
        # This process will write postmaster pid to stdout and exit immediately. Now it's responsibility
        # of init process to take care about postmaster.
        # In order to make everything portable we can't use fork&exec approach here, so  we will call
        # ourselves and pass list of arguments which must be used to start postgres.
        with task or null_context():
            if task and task.is_cancelled:
                logger.info("PostgreSQL start cancelled.")
                return False

            start_initiated = time.time()
            proc = call_self(['pg_ctl_start', self._pgcommand('postgres'), '-D', self._data_dir] + options,
                             close_fds=True, preexec_fn=os.setsid, stdout=subprocess.PIPE,
                             env={p: os.environ[p] for p in ('PATH', 'LC_ALL', 'LANG') if p in os.environ})
            pid = int(proc.stdout.readline().strip())
            proc.wait()
            logger.info('postmaster pid=%s', pid)

            if task:
                task.complete(pid)

        start_timeout = timeout
        if not start_timeout:
            try:
                start_timeout = float(self.config.get('pg_ctl_timeout', 60))
            except ValueError:
                start_timeout = 60

        # We want postmaster to open ports before we continue
        if not self.wait_for_port_open(pid, start_initiated, start_timeout):
            return False

        ret = self.wait_for_startup(start_timeout)
        if ret is not None:
            return ret
        elif timeout is not None:
            return False
        else:
            return None

    def checkpoint(self, connect_kwargs=None):
        check_not_is_in_recovery = connect_kwargs is not None
        connect_kwargs = connect_kwargs or self._local_connect_kwargs
        for p in ['connect_timeout', 'options']:
            connect_kwargs.pop(p, None)
        try:
            with self._get_connection_cursor(**connect_kwargs) as cur:
                cur.execute("SET statement_timeout = 0")
                if check_not_is_in_recovery:
                    cur.execute('SELECT pg_is_in_recovery()')
                    if cur.fetchone()[0]:
                        return 'is_in_recovery=true'
                return cur.execute('CHECKPOINT')
        except psycopg2.Error:
            logging.exception('Exception during CHECKPOINT')
            return 'not accessible or not healty'

    def stop(self, mode='fast', block_callbacks=False, checkpoint=True):
        success, pg_signaled = self._do_stop(mode, block_callbacks, checkpoint)
        if success:
            self.stop_safepoint_reached.set()  # In case we exited early. Setting twice is not a problem.
            # block_callbacks is used during restart to avoid
            # running start/stop callbacks in addition to restart ones
            if not block_callbacks:
                self.set_state('stopped')
                if pg_signaled:
                    self.call_nowait(ACTION_ON_STOP)
        else:
            logger.warning('pg_ctl stop failed')
            self.set_state('stop failed')
        return success

    def _do_stop(self, mode, block_callbacks, checkpoint):
        if not self.is_running():
            return True, False

        if checkpoint and not self.is_starting():
            self.checkpoint()

        if not block_callbacks:
            self.set_state('stopping')

        # Send signal to postmaster to stop
        pid, result = self._signal_postmaster_stop(mode)
        if result is not None:
            return result, True

        # We can skip safepoint detection if nobody is waiting for it.
        if not self.stop_safepoint_reached.is_set():
            # Wait for our connection to terminate so we can be sure that no new connections are being initiated
            self._wait_for_connection_close(pid)
            self._wait_for_user_backends_to_close(pid)
            self.stop_safepoint_reached.set()

        self._wait_for_postmaster_stop(pid)

        return True, True

    def _wait_for_postmaster_stop(self, pid):
        # This wait loop differs subtly from pg_ctl as we check for both the pid file going
        # away and if the pid is running. This seems safer.
        while pid == self.get_pid() and self.is_pid_running(pid):
            time.sleep(STOP_POLLING_INTERVAL)

    def _signal_postmaster_stop(self, mode):
        pid = self.get_pid()
        if pid == 0:
            return None, True
        elif pid < 0:
            logger.warning("Cannot stop server; single-user server is running (PID: {0})".format(-pid))
            return None, False
        try:
            os.kill(pid, STOP_SIGNALS[mode])
        except OSError as e:
            if e.errno == errno.ESRCH:
                return None, True
            else:
                logger.warning("Could not send stop signal to PostgreSQL (error: {0})".format(e.errno))
                return None, False
        return pid, None

    def terminate_starting_postmaster(self, pid):
        """Terminates a postmaster that has not yet opened ports or possibly even written a pid file. Blocks
        until the process goes away."""
        try:
            os.kill(pid, STOP_SIGNALS['immediate'])
        except OSError as e:
            if e.errno == errno.ESRCH:
                return
            logger.warning("Could not send stop signal to PostgreSQL (error: {0})".format(e.errno))

        while self.is_pid_running(pid):
            time.sleep(STOP_POLLING_INTERVAL)

    def _wait_for_connection_close(self, pid):
        try:
            with self.connection().cursor() as cur:
                while True:  # Need a timeout here?
                    if pid == self.get_pid() and self.is_pid_running(pid):
                        cur.execute("SELECT 1")
                        time.sleep(STOP_POLLING_INTERVAL)
                        continue
                    else:
                        break
        except psycopg2.Error:
            pass

    @staticmethod
    def _wait_for_user_backends_to_close(postmaster_pid):
        # These regexps are cross checked against versions PostgreSQL 9.1 .. 9.6
        aux_proc_re = re.compile("(?:postgres:)( .*:)? (?:""(?:startup|logger|checkpointer|writer|wal writer|"
                                 "autovacuum launcher|autovacuum worker|stats collector|wal receiver|archiver|"
                                 "wal sender) process|bgworker: )")

        try:
            postmaster = psutil.Process(postmaster_pid)
            user_backends = [p for p in postmaster.children() if not aux_proc_re.match(p.cmdline()[0])]
            logger.debug("Waiting for user backends {0} to close".format(
                ",".join(p.cmdline()[0] for p in user_backends)))
            psutil.wait_procs(user_backends)
            logger.debug("Backends closed")
        except psutil.NoSuchProcess:
            return

    def reload(self):
        ret = self.pg_ctl('reload')
        if ret:
            self.call_nowait(ACTION_ON_RELOAD)
        return ret

    def check_for_startup(self):
        """Checks PostgreSQL status and returns if PostgreSQL is in the middle of startup."""
        return self.is_starting() and not self.check_startup_state_changed()

    def check_startup_state_changed(self):
        """Checks if PostgreSQL has completed starting up or failed or still starting.

        Should only be called when state == 'starting'

        :returns: True iff state was changed from 'starting'
        """
        ready = self.pg_isready()

        if ready == STATE_REJECT:
            return False
        elif ready == STATE_NO_RESPONSE:
            self.set_state('start failed')
            self._schedule_load_slots = False  # TODO: can remove this?
            self.save_configuration_files()  # TODO: maybe remove this?
            return True
        else:
            if ready != STATE_RUNNING:
                # Bad configuration or unexpected OS error. No idea of PostgreSQL status.
                # Let the main loop of run cycle clean up the mess.
                logger.warning("%s status returned from pg_isready",
                               "Unknown" if ready == STATE_UNKNOWN else "Invalid")
            self.set_state('running')
            self._schedule_load_slots = self.use_slots
            self.save_configuration_files()
            # TODO: __cb_pending can be None here after PostgreSQL restarts on its own. Do we want to call the callback?
            # Previously we didn't even notice.
            action = self.__cb_pending or ACTION_ON_START
            self.call_nowait(action)
            self.__cb_pending = None

            return True

    def wait_for_startup(self, timeout=None):
        """Waits for PostgreSQL startup to complete or fail.

        :returns: True if start was successful, False otherwise"""
        if not self.is_starting():
            # Should not happen
            logger.warning("wait_for_startup() called when not in starting state")

        while not self.check_startup_state_changed():
            if timeout and self.time_in_state() > timeout:
                return None
            time.sleep(1)

        return self.state == 'running'

    def restart(self, timeout=None, task=None):
        """Restarts PostgreSQL.

        When timeout parameter is set the call will block either until PostgreSQL has started, failed to start or
        timeout arrives.

        :returns: True when restart was successful and timeout did not expire when waiting.
        """
        self.set_state('restarting')
        self.__cb_pending = ACTION_ON_RESTART
        ret = self.stop(block_callbacks=True) and self.start(timeout=timeout, block_callbacks=True, task=task)
        if not ret and not self.is_starting():
            self.set_state('restart failed ({0})'.format(self.state))
        return ret

    def _write_postgresql_conf(self):
        # rename the original configuration if it is necessary
        if 'custom_conf' not in self.config and not os.path.exists(self._postgresql_base_conf):
            os.rename(self._postgresql_conf, self._postgresql_base_conf)

        with open(self._postgresql_conf, 'w') as f:
            f.write('# Do not edit this file manually!\n# It will be overwritten by Patroni!\n')
            f.write("include '{0}'\n\n".format(self.config.get('custom_conf') or self._postgresql_base_conf_name))
            for name, value in sorted(self._server_parameters.items()):
                f.write("{0} = '{1}'\n".format(name, value))

    def is_healthy(self):
        if not self.is_running():
            logger.warning('Postgresql is not running.')
            return False
        return True

    def write_pg_hba(self, config):
        with open(os.path.join(self._data_dir, 'pg_hba.conf'), 'a') as f:
            f.write('\n{}\n'.format('\n'.join(config)))

    def _replace_pg_hba(self):
        """
        Replace pg_hba.conf content in the PGDATA if hba_file is not defined in the
        `postgresql.parameters` and pg_hba is defined in `postgresql` configuration section.

        :returns: True if pg_hba.conf was rewritten.
        """
        if not self.config['parameters'].get('hba_file') and self.config.get('pg_hba'):
            with open(os.path.join(self._data_dir, 'pg_hba.conf'), 'w') as f:
                f.write('# Do not edit this file manually!\n# It will be overwritten by Patroni!\n')
                for line in self.config['pg_hba']:
                    f.write('{0}\n'.format(line))
            return True

    def primary_conninfo(self, member):
        if not (member and member.conn_url) or member.name == self.name:
            return None
        r = member.conn_kwargs(self._replication)
        r.update({'application_name': self.name, 'sslmode': 'prefer', 'sslcompression': '1'})
        keywords = 'user password host port sslmode sslcompression application_name'.split()
        return ' '.join('{0}={{{0}}}'.format(kw) for kw in keywords).format(**r)

    def check_recovery_conf(self, member):
        # TODO: recovery.conf could be stale, would be nice to detect that.
        primary_conninfo = self.primary_conninfo(member)

        if not os.path.isfile(self._recovery_conf):
            return False

        with open(self._recovery_conf, 'r') as f:
            for line in f:
                if line.startswith('primary_conninfo'):
                    return primary_conninfo and (primary_conninfo in line)
        return not primary_conninfo

    def write_recovery_conf(self, recovery_params):
        with open(self._recovery_conf, 'w') as f:
            for name, value in recovery_params.items():
                f.write("{0} = '{1}'\n".format(name, value))

    def pg_rewind(self, r):
        # prepare pg_rewind connection
        env = self.write_pgpass(r)
        dsn_attrs = [
            ('user', r.get('user')),
            ('host', r.get('host')),
            ('port', r.get('port')),
            ('dbname', r.get('database')),
            ('sslmode', 'prefer'),
            ('sslcompression', '1'),
        ]
        dsn = " ".join("{0}={1}".format(k, v) for k, v in dsn_attrs if v is not None)
        logger.info('running pg_rewind from %s', dsn)
        try:
            return subprocess.call([self._pgcommand('pg_rewind'),
                                    '-D', self._data_dir,
                                    '--source-server', dsn,
                                    ], env=env) == 0
        except OSError:
            return False

    def controldata(self):
        """ return the contents of pg_controldata, or non-True value if pg_controldata call failed """
        result = {}
        # Don't try to call pg_controldata during backup restore
        if self._version_file_exists() and self.state != 'creating replica':
            try:
                data = subprocess.check_output([self._pgcommand('pg_controldata'), self._data_dir],
                                               env={'LANG': 'C', 'LC_ALL': 'C', 'PATH': os.environ['PATH']})
                if data:
                    data = data.decode('utf-8').splitlines()
                    # pg_controldata output depends on major verion. Some of parameters are prefixed by 'Current '
                    result = {l.split(':')[0].replace('Current ', '', 1): l.split(':', 1)[1].strip() for l in data if l}
            except subprocess.CalledProcessError:
                logger.exception("Error when calling pg_controldata")
        return result

    @property
    def need_rewind(self):
        return self._rewind_state in (REWIND_STATUS.CHECK, REWIND_STATUS.NEED)

    @staticmethod
    @contextmanager
    def _get_connection_cursor(**kwargs):
        with psycopg2.connect(**kwargs) as conn:
            conn.autocommit = True
            with conn.cursor() as cur:
                yield cur

    @contextmanager
    def _get_replication_connection_cursor(self, host='localhost', port=5432, **kwargs):
        with self._get_connection_cursor(host=host, port=int(port), database=self._database, replication=1,
                                         user=self._replication['username'], password=self._replication['password'],
                                         connect_timeout=3, options='-c statement_timeout=2000') as cur:
            yield cur

    def check_leader_is_not_in_recovery(self, **kwargs):
        try:
            with self._get_connection_cursor(connect_timeout=3, options='-c statement_timeout=2000', **kwargs) as cur:
                cur.execute('SELECT pg_is_in_recovery()')
                if not cur.fetchone()[0]:
                    return True
                logger.info('Leader is still in_recovery and therefore can\'t be used for rewind')
        except Exception:
            return logger.exception('Exception when working with leader')

    def _get_local_timeline_lsn(self):
        timeline = lsn = None
        if self.is_running():  # if postgres is running - get timeline and lsn from replication connection
            try:
                with self._get_replication_connection_cursor(**self._local_replication_address) as cur:
                    cur.execute('IDENTIFY_SYSTEM')
                    timeline, lsn = cur.fetchone()[1:3]
            except Exception:
                logger.exception('Can not fetch local timeline and lsn from replication connection')
        else:  # otherwise analyze pg_controldata output
            data = self.controldata()
            try:
                if data.get('Database cluster state') == 'shut down':
                    lsn = data.get('Latest checkpoint location')
                    timeline = int(data.get("Latest checkpoint's TimeLineID"))
                elif data.get('Database cluster state') == 'shut down in recovery':
                    lsn = data.get('Minimum recovery ending location')
                    timeline = int(data.get("Min recovery ending loc's timeline"))
            except (TypeError, ValueError):
                logger.exception('Failed to get local timeline and lsn from pg_controldata output')
        logger.info('Local timeline=%s lsn=%s', timeline, lsn)
        return timeline, lsn

    def _check_timeline_and_lsn(self, leader):
        local_timeline, local_lsn = self._get_local_timeline_lsn()
        if local_timeline is None or local_lsn is None:
            return

        if not self.check_leader_is_not_in_recovery(**leader.conn_kwargs(self._superuser)):
            return

        history = need_rewind = None
        try:
            with self._get_replication_connection_cursor(**leader.conn_kwargs()) as cur:
                cur.execute('IDENTIFY_SYSTEM')
                master_timeline = cur.fetchone()[1]
                logger.info('master_timeline=%s', master_timeline)
                if local_timeline > master_timeline:  # Not always supported by pg_rewind
                    need_rewind = True
                elif master_timeline > 1:
                    cur.execute('TIMELINE_HISTORY %s', (master_timeline,))
                    history = bytes(cur.fetchone()[1]).decode('utf-8')
                    logger.info('master: history=%s', history)
                else:  # local_timeline == master_timeline == 1
                    need_rewind = False
        except Exception:
            return logger.exception('Exception when working with master via replication connection')

        if history is not None:
            def parse_lsn(lsn):
                t = lsn.split('/')
                return int(t[0], 16) * 0x100000000 + int(t[1], 16)

            for line in history.split('\n'):
                line = line.strip().split('\t')
                if len(line) == 3:
                    try:
                        timeline = int(line[0])
                        if timeline == local_timeline:
                            try:
                                need_rewind = parse_lsn(local_lsn) >= parse_lsn(line[1])
                            except ValueError:
                                logger.exception('Exception when parsing lsn')
                            break
                        elif timeline > local_timeline:
                            break
                    except ValueError:
                        continue

        self._rewind_state = need_rewind and REWIND_STATUS.NEED or REWIND_STATUS.NOT_NEED

    def rewind(self, leader):
        if self.is_running() and not self.stop(checkpoint=False):
            return logger.warning('Can not run pg_rewind because postgres is still running')

        # prepare pg_rewind connection
        r = leader.conn_kwargs(self._superuser)

        # first make sure that we are really trying to rewind
        # from the master and run a checkpoint on it in order to
        # make it store the new timeline (5540277D.8020309@iki.fi)
        leader_status = self.checkpoint(r)
        if leader_status:
            return logger.warning('Can not use %s for rewind: %s', leader.name, leader_status)

        if self.pg_rewind(r):
            self._rewind_state = REWIND_STATUS.SUCCESS
        elif not self.check_leader_is_not_in_recovery(**r):
            logger.warning('Failed to rewind because master %s become unreachable', leader.name)
        else:
            logger.error('Failed to rewind from healty master: %s', leader.name)

            if self.config.get('remove_data_directory_on_rewind_failure', False):
                logger.warning('remove_data_directory_on_rewind_failure is set. removing...')
                self.remove_data_directory()
                self._rewind_state = REWIND_STATUS.INITIAL
            else:
                self._rewind_state = REWIND_STATUS.FAILED
        return False

    def trigger_check_diverged_lsn(self):
        if self.can_rewind and self._rewind_state != REWIND_STATUS.NEED:
            self._rewind_state = REWIND_STATUS.CHECK

    def rewind_needed_and_possible(self, leader):
        if leader and leader.name != self.name and leader.conn_url and self._rewind_state == REWIND_STATUS.CHECK:
            self._check_timeline_and_lsn(leader)
        return leader and leader.conn_url and self._rewind_state == REWIND_STATUS.NEED

    @property
    def rewind_executed(self):
        return self._rewind_state > REWIND_STATUS.NOT_NEED

    def follow(self, member, timeout=None):
        primary_conninfo = self.primary_conninfo(member)
        change_role = self.role in ('master', 'demoted')

        recovery_params = self.config.get('recovery_conf', {}).copy()
        recovery_params.update({'standby_mode': 'on', 'recovery_target_timeline': 'latest'})
        if primary_conninfo:
            recovery_params['primary_conninfo'] = primary_conninfo
        if self.use_slots:
            recovery_params['primary_slot_name'] = slot_name_from_member_name(self.name)

        self.write_recovery_conf(recovery_params)

        if self.is_running():
            self.restart()
        else:
            self.start(timeout=timeout)
        self.set_role('replica')

        if change_role:
            # TODO: postpone this until start completes, or maybe do even earlier
            self.call_nowait(ACTION_ON_ROLE_CHANGE)
        return True

    def _do_rewind(self, leader):
        logger.info("rewind flag is set")

        if self.is_running() and not self.stop(checkpoint=False):
            logger.warning('Can not run pg_rewind because postgres is still running')
            return False

        # prepare pg_rewind connection
        r = leader.conn_kwargs(self._superuser)

        # first make sure that we are really trying to rewind
        # from the master and run a checkpoint on a t in order to
        # make it store the new timeline (5540277D.8020309@iki.fi)
        leader_status = self.checkpoint(r)
        if leader_status:
            logger.warning('Can not use %s for rewind: %s', leader.name, leader_status)
            return False

        # at present, pg_rewind only runs when the cluster is shut down cleanly
        # and not shutdown in recovery. We have to remove the recovery.conf if present
        # and start/shutdown in a single user mode to emulate this.
        # XXX: if recovery.conf is linked, it will be written anew as a normal file.
        if os.path.isfile(self._recovery_conf) or os.path.islink(self._recovery_conf):
            os.unlink(self._recovery_conf)

        # Archived segments might be useful to pg_rewind,
        # clean the flags that tell we should remove them.
        self.cleanup_archive_status()

        # Start in a single user mode and stop to produce a clean shutdown
        opts = self.read_postmaster_opts()
        opts.update({'archive_mode': 'on', 'archive_command': 'false'})
        self.single_user_mode(options=opts)

        try:
            if not self.rewind(r):
                logger.error('unable to rewind the former master')
                if self.config.get('remove_data_directory_on_rewind_failure', False):
                    self.remove_data_directory()
                    return False
            return True
        finally:
            self._need_rewind = False

    def save_configuration_files(self):
        """
            copy postgresql.conf to postgresql.conf.backup to be able to retrive configuration files
            - originally stored as symlinks, those are normally skipped by pg_basebackup
            - in case of WAL-E basebackup (see http://comments.gmane.org/gmane.comp.db.postgresql.wal-e/239)
        """
        try:
            for f in self._configuration_to_save:
                if os.path.isfile(f):
                    shutil.copy(f, f + '.backup')
        except IOError:
            logger.exception('unable to create backup copies of configuration files')

    def restore_configuration_files(self):
        """ restore a previously saved postgresql.conf """
        try:
            for f in self._configuration_to_save:
                if not os.path.isfile(f) and os.path.isfile(f + '.backup'):
                    shutil.copy(f + '.backup', f)
        except IOError:
            logger.exception('unable to restore configuration files from backup')

    def promote(self):
        if self.role == 'master':
            return True
        ret = self.pg_ctl('promote')
        if ret:
            self.set_role('master')
            logger.info("cleared rewind state after becoming the leader")
            self._rewind_state = REWIND_STATUS.INITIAL
            self.call_nowait(ACTION_ON_ROLE_CHANGE)
        return ret

    def create_or_update_role(self, name, password, options):
        options = list(map(str.upper, options))
        if 'NOLOGIN' not in options and 'LOGIN' not in options:
            options.append('LOGIN')

        self.query("""DO $$
BEGIN
    SET local synchronous_commit = 'local';
    PERFORM * FROM pg_authid WHERE rolname = %s;
    IF FOUND THEN
        ALTER ROLE "{0}" WITH {1} PASSWORD %s;
    ELSE
        CREATE ROLE "{0}" WITH {1} PASSWORD %s;
    END IF;
END;
$$""".format(name, ' '.join(options)), name, password, password)

    def wal_position(self, retry=True):
        stmt = """SELECT CASE WHEN pg_is_in_recovery()
                              THEN GREATEST(pg_{0}_{1}_diff(COALESCE(pg_last_{0}_receive_{1}(), '0/0'),
                                                                  '0/0')::bigint,
                                            pg_{0}_{1}_diff(pg_last_{0}_replay_{1}(), '0/0')::bigint)
                              ELSE pg_{0}_{1}_diff(pg_current_{0}_{1}(), '0/0')::bigint
                          END""".format(self.wal_name, self.lsn_name)

        # This method could be called from different threads (simultaneously with some other `_query` calls).
        # If it is called not from main thread we will create a new cursor to execute statement.
        if current_thread().ident == self.__thread_ident:
            return (self.query(stmt) if retry else self._query(stmt)).fetchone()[0]

        with self.connection().cursor() as cursor:
            cursor.execute(stmt)
            return cursor.fetchone()[0]

    def load_replication_slots(self):
        if self.use_slots and self._schedule_load_slots:
            cursor = self._query("SELECT slot_name FROM pg_replication_slots WHERE slot_type='physical'")
            self._replication_slots = [r[0] for r in cursor]
            self._schedule_load_slots = False

    def postmaster_start_time(self):
        try:
            cursor = self.query("""SELECT to_char(pg_postmaster_start_time(), 'YYYY-MM-DD HH24:MI:SS.MS TZ')""")
            return cursor.fetchone()[0]
        except psycopg2.Error:
            return None

    def sync_replication_slots(self, cluster):
        if self.use_slots:
            try:
                self.load_replication_slots()
                # if the replicatefrom tag is set on the member - we should not create the replication slot for it on
                # the current master, because that member would replicate from elsewhere. We still create the slot if
                # the replicatefrom destination member is currently not a member of the cluster (fallback to the
                # master), or if replicatefrom destination member happens to be the current master
                if self.role == 'master':
                    slot_members = [m.name for m in cluster.members if m.name != self.name and
                                    (m.replicatefrom is None or m.replicatefrom == self.name or
                                     not cluster.has_member(m.replicatefrom))]
                else:
                    # only manage slots for replicas that replicate from this one, except for the leader among them
                    slot_members = [m.name for m in cluster.members if m.replicatefrom == self.name and
                                    m.name != cluster.leader.name]
                slots = set(slot_name_from_member_name(name) for name in slot_members)

                if len(slots) < len(slot_members):
                    # Find which names are conflicting for a nicer error message
                    slot_conflicts = defaultdict(list)
                    for name in slot_members:
                        slot_conflicts[slot_name_from_member_name(name)].append(name)
                    logger.error("Following cluster members share a replication slot name: %s",
                                 "; ".join("{} map to {}".format(", ".join(v), k)
                                           for k, v in slot_conflicts.items() if len(v) > 1))

                # drop unused slots
                for slot in set(self._replication_slots) - slots:
                    cursor = self._query("""SELECT pg_drop_replication_slot(%s)
                                             WHERE EXISTS(SELECT 1 FROM pg_replication_slots
                                             WHERE slot_name = %s AND NOT active)""", slot, slot)

                    if cursor.rowcount != 1:  # Either slot doesn't exists or it is still active
                        self._schedule_load_slots = True  # schedule load_replication_slots on the next iteration

                # create new slots
                for slot in slots - set(self._replication_slots):
                    self._query("""SELECT pg_create_physical_replication_slot(%s)
                                    WHERE NOT EXISTS (SELECT 1 FROM pg_replication_slots
                                    WHERE slot_name = %s)""", slot, slot)

                self._replication_slots = slots
            except Exception:
                logger.exception('Exception when changing replication slots')
                self._schedule_load_slots = True

    def last_operation(self):
        return str(self.wal_position())

    def _post_restore(self):
        self.delete_trigger_file()
        self.restore_configuration_files()

    def _configure_server_parameters(self):
        self._major_version = self.get_major_version()
        self._server_parameters = self.get_server_parameters(self.config)
        return True

    def clone(self, clone_member):
        """
             - initialize the replica from an existing member (master or replica)
             - initialize the replica using the replica creation method that
               works without the replication connection (i.e. restore from on-disk
               base backup)
        """

        ret = self.create_replica(clone_member) == 0
        if ret:
            self._post_restore()
            self._configure_server_parameters()
        return ret

    def bootstrap(self, config):
        """ Initialize a new node from scratch and start it. """
        method = config.get('method') or 'initdb'
        if method != 'initdb' and method in config and 'command' in config[method]:
            do_initialize = self._custom_bootstrap
            config = config[method]
        else:
            do_initialize = self._initdb
        return do_initialize(config) and self._configure_server_parameters() and self.start()

    def post_bootstrap(self, config, task):
        try:
            self.create_or_update_role(self._superuser['username'], self._superuser['password'], ['SUPERUSER'])
            task.complete(self.run_bootstrap_post_init(config))
            if task.result:
                self.create_or_update_role(self._replication['username'],
                                           self._replication['password'], ['REPLICATION'])
                for name, value in (config.get('users') or {}).items():
                    if name not in (self._superuser.get('username'), self._replication['username']):
                        self.create_or_update_role(name, value['password'], value.get('options', []))
        except Exception:
            logger.exception('post_bootstrap')
            task.complete(False)
        return task.result

    def move_data_directory(self):
        if os.path.isdir(self._data_dir) and not self.is_running():
            try:
                new_name = '{0}_{1}'.format(self._data_dir, time.strftime('%Y-%m-%d-%H-%M-%S'))
                logger.info('renaming data directory to %s', new_name)
                os.rename(self._data_dir, new_name)
            except OSError:
                logger.exception("Could not rename data directory %s", self._data_dir)

    def remove_data_directory(self):
        self.set_role('uninitialized')
        logger.info('Removing data directory: %s', self._data_dir)
        try:
            if os.path.islink(self._data_dir):
                os.unlink(self._data_dir)
            elif not os.path.exists(self._data_dir):
                return
            elif os.path.isfile(self._data_dir):
                os.remove(self._data_dir)
            elif os.path.isdir(self._data_dir):
                shutil.rmtree(self._data_dir)
        except (IOError, OSError):
            logger.exception('Could not remove data directory %s', self._data_dir)
            self.move_data_directory()

    def basebackup(self, conn_url, env):
        # save environ to restore it later
        old_env = os.environ.copy()
        os.environ.clear()
        os.environ.update(env)

        # creates a replica data dir using pg_basebackup.
        # this is the default, built-in create_replica_method
        # tries twice, then returns failure (as 1)
        # uses "stream" as the xlog-method to avoid sync issues
        maxfailures = 2
        ret = 1
        for bbfailures in range(0, maxfailures):
            if not self.data_directory_empty():
                self.remove_data_directory()

            try:
                version = 0
                with psycopg2.connect(conn_url + '?replication=1') as c:
                    version = c.server_version

                ret = subprocess.call([self._pgcommand('pg_basebackup'), '--pgdata=' + self._data_dir,
                                       '--{0}-method=stream'.format(self._wal_name(version)), '--dbname=' + conn_url])
                if ret == 0:
                    break
                else:
                    logger.error('Error when fetching backup: pg_basebackup exited with code=%s', ret)

            except psycopg2.Error:
                logger.error('Can not connect to %s', conn_url)
            except Exception as e:
                logger.error('Error when fetching backup with pg_basebackup: %s', e)

            if bbfailures < maxfailures - 1:
                logger.warning('Trying again in 5 seconds')
                time.sleep(5)

        # restore environ
        os.environ.clear()
        os.environ.update(old_env)

        return ret

    def pick_synchronous_standby(self, cluster):
        """Finds the best candidate to be the synchronous standby.

        Current synchronous standby is always preferred, unless it has disconnected or does not want to be a
        synchronous standby any longer.

        :returns tuple of candidate name or None, and bool showing if the member is the active synchronous standby.
        """
        current = cluster.sync.sync_standby
        members = {m.name: m for m in cluster.members}
        candidates = []
        # Pick candidates based on who has flushed WAL farthest.
        # TODO: for synchronous_commit = remote_write we actually want to order on write_location
        for app_name, state, sync_state in self.query(
                """SELECT application_name, state, sync_state
                     FROM pg_stat_replication
                    ORDER BY flush_{0} DESC""".format(self.lsn_name)):
            member = members.get(app_name)
            if state != 'streaming' or not member or member.tags.get('nosync', False):
                continue
            if sync_state == 'sync':
                return app_name, True
            if sync_state == 'potential' and app_name == current:
                # Prefer current even if not the best one any more to avoid indecisivness and spurious swaps.
                return current, False
            if sync_state == 'async':
                candidates.append(app_name)

        if candidates:
            return candidates[0], False
        return None, False

    def set_synchronous_standby(self, name):
        """Sets a node to be synchronous standby and if changed does a reload for PostgreSQL."""
        if name != self._synchronous_standby_names:
            if name is None:
                self._server_parameters.pop('synchronous_standby_names', None)
            else:
                self._server_parameters['synchronous_standby_names'] = name
            self._synchronous_standby_names = name
            self._write_postgresql_conf()
            self.reload()

    @staticmethod
    def postgres_version_to_int(pg_version):
        """ Convert the server_version to integer

        >>> Postgresql.postgres_version_to_int('9.5.3')
        90503
        >>> Postgresql.postgres_version_to_int('9.3.13')
        90313
        >>> Postgresql.postgres_version_to_int('10.1')
        100001
        >>> Postgresql.postgres_version_to_int('10')
        Traceback (most recent call last):
            ...
        Exception: Invalid PostgreSQL format: X.Y or X.Y.Z is accepted: 10
        >>> Postgresql.postgres_version_to_int('a.b.c')
        Traceback (most recent call last):
            ...
        Exception: Invalid PostgreSQL version: a.b.c
        """
        components = pg_version.split('.')

        result = []
        if len(components) < 2 or len(components) > 3:
            raise Exception("Invalid PostgreSQL format: X.Y or X.Y.Z is accepted: {0}".format(pg_version))
        if len(components) == 2:
            # new style verion numbers, i.e. 10.1 becomes 100001
            components.insert(1, '0')
        try:
            result = [c if int(c) > 10 else '0{0}'.format(c) for c in components]
            result = int(''.join(result))
        except ValueError:
            raise Exception("Invalid PostgreSQL version: {0}".format(pg_version))
        return result

    @staticmethod
    def postgres_major_version_to_int(pg_version):
        """
        >>> Postgresql.postgres_major_version_to_int('10')
        100000
        >>> Postgresql.postgres_major_version_to_int('9.6')
        90600
        """
        return Postgresql.postgres_version_to_int(pg_version + '.0')<|MERGE_RESOLUTION|>--- conflicted
+++ resolved
@@ -511,14 +511,10 @@
         if pwfile:
             os.remove(pwfile)
         if ret:
-<<<<<<< HEAD
-            self.write_pg_hba(config.get('pg_hba', []))
-=======
             if not self.config['parameters'].get('hba_file') and not self.config.get('pg_hba'):
                 self.write_pg_hba(config.get('pg_hba', []))
             self._major_version = self.get_major_version()
             self._server_parameters = self.get_server_parameters(self.config)
->>>>>>> b576e693
         else:
             self.set_state('initdb failed')
         return ret
