--- conflicted
+++ resolved
@@ -91,12 +91,6 @@
     governor = Governor(config)
     try:
         governor.initialize()
-<<<<<<< HEAD
-        # Start the http_server to serve a simple healthcheck
-        host, port = config['restapi']['listen'].split(':')
-        RestApiServer(governor, host, int(port)).start()
-=======
->>>>>>> bdc4374a
         governor.run()
     finally:
         governor.touch_member(300)  # schedule member removal
