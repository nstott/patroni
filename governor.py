#!/usr/bin/env python

import logging
import os
import signal
import sys
import threading
import time
import yaml

from helpers.etcd import Etcd
from helpers.postgresql import Postgresql
from helpers.ha import Ha
from helpers.statuspage import StatusPage, getHTTPServer

INSTANCE_METADATA_URL = "http://169.254.169.254/latest/meta-data/"

<<<<<<< HEAD
logging.basicConfig(format='%(asctime)s %(levelname)s: %(message)s', level=logging.INFO)

f = open(sys.argv[1], "r")
config = yaml.load(f.read())
f.close()

if config.get('aws_use_host_address', False):
    # get host address of the AWS host via a call to
    # http://169.254.169.254/latest/meta-data/local-ipv4
    try:
        aws_host_address = urllib2.urlopen(INSTANCE_METADATA_URL+"/local-ipv4").read()
    except (urllib2.HTTPError, urllib2.URLError) as e:
        logging.error("Error retrieiving IPv4 address from AWS instance: {0}".format(e))
        aws_host_address = None
else:
    aws_host_address = None

etcd = Etcd(config["etcd"])
postgresql = Postgresql(config["postgresql"], aws_host_address)
ha = Ha(postgresql, etcd)

## Start the http_server to serve a simple healthcheck
http_server = getHTTPServer(postgresql, http_port=8008, listen_address='0.0.0.0')
http_thread = threading.Thread(target=http_server.serve_forever, args=())
http_thread.daemon = True
http_thread.start()

# stop postgresql on script exit


def stop_postgresql():
    postgresql.stop()
atexit.register(stop_postgresql)

# wait for etcd to be available
while not etcd.touch_member(postgresql.name, postgresql.connection_string):
    logging.info("waiting on etcd")
    time.sleep(5)

# is data directory empty?
if postgresql.data_directory_empty():
    # racing to initialize
    if etcd.race("/initialize", postgresql.name):
        postgresql.initialize()
        etcd.take_leader(postgresql.name)
        postgresql.start()
        postgresql.create_replication_user()
        postgresql.create_connection_users()
    else:
        synced_from_leader = False
        while not synced_from_leader:
            leader = etcd.current_leader()
            if not leader:
                time.sleep(5)
                continue
            if postgresql.sync_from_leader(leader):
                postgresql.write_recovery_conf(leader)
                postgresql.start()
                synced_from_leader = True
=======
def sigterm_handler(signo, stack_frame):
    sys.exit()


class Governor:

    def __init__(self, config):
        self.nap_time = config['loop_wait']
        self.etcd = Etcd(config['etcd'])
        self.postgresql = Postgresql(config['postgresql'])
        self.ha = Ha(self.postgresql, self.etcd)

    def initialize(self):
        # wait for etcd to be available
        while not self.etcd.touch_member(self.postgresql.name, self.postgresql.connection_string):
            logging.info('waiting on etcd')
            time.sleep(5)

        # is data directory empty?
        if self.postgresql.data_directory_empty():
            # racing to initialize
            if self.etcd.race('/initialize', self.postgresql.name):
                self.postgresql.initialize()
                self.etcd.take_leader(self.postgresql.name)
                self.postgresql.start()
                self.postgresql.create_replication_user()
>>>>>>> 8b38dbd2
            else:
                while True:
                    leader = self.etcd.current_leader()
                    if leader and self.postgresql.sync_from_leader(leader):
                        self.postgresql.write_recovery_conf(leader)
                        self.postgresql.start()
                        break
                    time.sleep(5)

    def run(self):
        while True:
            logging.info(self.ha.run_cycle())
            time.sleep(self.nap_time)


def main():
    if len(sys.argv) < 2 or not os.path.isfile(sys.argv[1]):
        print('Usage: {} config.yml'.format(sys.argv[0]))
        return

    with open(sys.argv[1], 'r') as f:
        config = yaml.load(f)

    governor = Governor(config)
    try:
        governor.initialize()
        governor.run()
    finally:
        governor.postgresql.stop()


if __name__ == '__main__':
    logging.basicConfig(format='%(asctime)s %(levelname)s: %(message)s', level=logging.INFO)
    signal.signal(signal.SIGTERM, sigterm_handler)
    main()<|MERGE_RESOLUTION|>--- conflicted
+++ resolved
@@ -13,80 +13,32 @@
 from helpers.ha import Ha
 from helpers.statuspage import StatusPage, getHTTPServer
 
-INSTANCE_METADATA_URL = "http://169.254.169.254/latest/meta-data/"
 
-<<<<<<< HEAD
-logging.basicConfig(format='%(asctime)s %(levelname)s: %(message)s', level=logging.INFO)
-
-f = open(sys.argv[1], "r")
-config = yaml.load(f.read())
-f.close()
-
-if config.get('aws_use_host_address', False):
-    # get host address of the AWS host via a call to
-    # http://169.254.169.254/latest/meta-data/local-ipv4
-    try:
-        aws_host_address = urllib2.urlopen(INSTANCE_METADATA_URL+"/local-ipv4").read()
-    except (urllib2.HTTPError, urllib2.URLError) as e:
-        logging.error("Error retrieiving IPv4 address from AWS instance: {0}".format(e))
-        aws_host_address = None
-else:
-    aws_host_address = None
-
-etcd = Etcd(config["etcd"])
-postgresql = Postgresql(config["postgresql"], aws_host_address)
-ha = Ha(postgresql, etcd)
-
-## Start the http_server to serve a simple healthcheck
-http_server = getHTTPServer(postgresql, http_port=8008, listen_address='0.0.0.0')
-http_thread = threading.Thread(target=http_server.serve_forever, args=())
-http_thread.daemon = True
-http_thread.start()
-
-# stop postgresql on script exit
-
-
-def stop_postgresql():
-    postgresql.stop()
-atexit.register(stop_postgresql)
-
-# wait for etcd to be available
-while not etcd.touch_member(postgresql.name, postgresql.connection_string):
-    logging.info("waiting on etcd")
-    time.sleep(5)
-
-# is data directory empty?
-if postgresql.data_directory_empty():
-    # racing to initialize
-    if etcd.race("/initialize", postgresql.name):
-        postgresql.initialize()
-        etcd.take_leader(postgresql.name)
-        postgresql.start()
-        postgresql.create_replication_user()
-        postgresql.create_connection_users()
-    else:
-        synced_from_leader = False
-        while not synced_from_leader:
-            leader = etcd.current_leader()
-            if not leader:
-                time.sleep(5)
-                continue
-            if postgresql.sync_from_leader(leader):
-                postgresql.write_recovery_conf(leader)
-                postgresql.start()
-                synced_from_leader = True
-=======
 def sigterm_handler(signo, stack_frame):
     sys.exit()
 
 
 class Governor:
 
+    INSTANCE_METADATA_URL = "http://169.254.169.254/latest/meta-data/"
+
     def __init__(self, config):
         self.nap_time = config['loop_wait']
         self.etcd = Etcd(config['etcd'])
-        self.postgresql = Postgresql(config['postgresql'])
+        aws_host_address = None
+        if config.get('aws_use_host_address', False):
+            # get host address of the AWS host via a call to
+            # http://169.254.169.254/latest/meta-data/local-ipv4
+            try:
+                response = requests.get(Governor.INSTANCE_METADATA_URL + '/local-ipv4')
+                if response.status_code == 200:
+                    aws_host_address = response.content
+            except:
+                logging.exception('Error retrieiving IPv4 address from AWS instance')
+
+        self.postgresql = Postgresql(config['postgresql'], aws_host_address)
         self.ha = Ha(self.postgresql, self.etcd)
+
 
     def initialize(self):
         # wait for etcd to be available
@@ -102,7 +54,6 @@
                 self.etcd.take_leader(self.postgresql.name)
                 self.postgresql.start()
                 self.postgresql.create_replication_user()
->>>>>>> 8b38dbd2
             else:
                 while True:
                     leader = self.etcd.current_leader()
@@ -127,8 +78,16 @@
         config = yaml.load(f)
 
     governor = Governor(config)
+
+    # Start the http_server to serve a simple healthcheck
+    http_server = getHTTPServer(governor.postgresql, http_port=8008, listen_address='0.0.0.0')
+    http_thread = threading.Thread(target=http_server.serve_forever, args=())
+    http_thread.daemon = True
+
+    governor.initialize()
+    http_thread.start()
+
     try:
-        governor.initialize()
         governor.run()
     finally:
         governor.postgresql.stop()
